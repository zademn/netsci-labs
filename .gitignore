--- conflicted
+++ resolved
@@ -147,10 +147,5 @@
 test.py
 test.txt
 readme_colab_links.py
-<<<<<<< HEAD
-
 LabsExtra/
-=======
-LabsExtra/
-.vscode/
->>>>>>> 7bb16c23
+.vscode/